// Copyright © 2024 Idiap Research Institute <contact@idiap.ch>
// SPDX-FileContributor: Danilo Gusicuma <danilo.gusicuma@idiap.ch>
//
// SPDX-License-Identifier: GPL-3.0-or-later

"use server"

import { redirect } from "next/navigation"
import GenerateInput from "@/components/generateInput"
import ComponentsList from '@/components/components/ComponentList/ComponentList';
import { ComponentModel } from '@/models/component/ComponentModel';
import { WorkflowReference } from '@/models/Workflow';
import DemoList from "@/components/demos/demoList/ComponentList";
import WorkflowList from "@/components/workflowList/WorkflowList";
import WelcomeCard from "@/components/welcome";
import RedirectButton from "@/components/buttons/redirectButton";
import { AuthenticationError } from "@/models/errors/authentication";
<<<<<<< HEAD
import { getUserId } from "@/utils/getUserId";
import { listWorkflowDemos, listWorkflowsAction } from "../actions/workflows";
import { getComponentsAction } from "../actions/components";
=======
import DemoCard from "@/components/demos/demoCard/DemoCard";
import { Col, Row } from "antd";
>>>>>>> c6615e44

let components: ComponentModel[] = []
let workflowDemos: WorkflowReference[] = []
let workflows: WorkflowReference[] = []

export default async function HomePage() {

  const userId = await getUserId()

  try {
    components = await getComponentsAction(userId)
    workflowDemos = await listWorkflowDemos(userId)
    workflows = await listWorkflowsAction(userId)
  } catch (error) {
    if (error instanceof AuthenticationError) {
      redirect('/login')
    }
  }

  return <div style={{
    display: 'flex',
    flexDirection: 'column',
    maxWidth: 1200,
    width: '100%',
    flexGrow: 1,
    marginRight: 'auto',
    marginTop: 16,
    padding: 16,
    marginLeft: 'auto',
    gap: 8,
  }}
  >
    {workflows.length === 0 ? <WelcomeCard /> : <></>}
<<<<<<< HEAD
    <GenerateInput />
=======
    <GenerateInput session={session} redirectToWorkflowEditor={redirectToWorkflowEditor} />
    <Row gutter={16}>
      {workflowDemos.slice(0, 4).map(demo => <Col key={demo.id} span={8}>
        <DemoCard demo={demo} />
      </Col>)}
    </Row>
>>>>>>> c6615e44
    <div style={{ marginTop: 16, marginBottom: 16 }}></div>
    {workflows.length === 0 ? <></> : <>
      <WorkflowList
        workflows={workflows.slice(0, 6)}
      />
      <RedirectButton to="/home/workflows">See all workflows</RedirectButton>
    </>}
    <div style={{ marginTop: 16, marginBottom: 16 }}></div>
    <ComponentsList
      components={components.slice(0, 6)}
    />
    <RedirectButton to="/home/components">See all components</RedirectButton>
    <div style={{ marginTop: 16, marginBottom: 16 }}></div>
    <DemoList
      workflows={workflowDemos.slice(0, 6)}
    />
    <RedirectButton to="/home/demos">See more use cases</RedirectButton>
  </div>
}<|MERGE_RESOLUTION|>--- conflicted
+++ resolved
@@ -15,14 +15,11 @@
 import WelcomeCard from "@/components/welcome";
 import RedirectButton from "@/components/buttons/redirectButton";
 import { AuthenticationError } from "@/models/errors/authentication";
-<<<<<<< HEAD
 import { getUserId } from "@/utils/getUserId";
 import { listWorkflowDemos, listWorkflowsAction } from "../actions/workflows";
 import { getComponentsAction } from "../actions/components";
-=======
 import DemoCard from "@/components/demos/demoCard/DemoCard";
 import { Col, Row } from "antd";
->>>>>>> c6615e44
 
 let components: ComponentModel[] = []
 let workflowDemos: WorkflowReference[] = []
@@ -56,16 +53,12 @@
   }}
   >
     {workflows.length === 0 ? <WelcomeCard /> : <></>}
-<<<<<<< HEAD
     <GenerateInput />
-=======
-    <GenerateInput session={session} redirectToWorkflowEditor={redirectToWorkflowEditor} />
     <Row gutter={16}>
       {workflowDemos.slice(0, 4).map(demo => <Col key={demo.id} span={8}>
         <DemoCard demo={demo} />
       </Col>)}
     </Row>
->>>>>>> c6615e44
     <div style={{ marginTop: 16, marginBottom: 16 }}></div>
     {workflows.length === 0 ? <></> : <>
       <WorkflowList
