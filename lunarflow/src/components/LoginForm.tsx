--- conflicted
+++ resolved
@@ -33,17 +33,9 @@
     </div>
   }
 
-  const handleGithubButtonClick = () => {
-    signIn('github', { callbackUrl: '/' })
-  }
-
   return <div style={{ display: 'flex', flexDirection: 'column', alignItems: 'center', marginTop: 40 }}>
     <Image alt="Lunar" src={Logo.src} width={272} height={132} />
     <Title level={2} style={{ color: '#fff' }}>Welcome to the <span>Lunarverse</span>!</Title>
-<<<<<<< HEAD
-
-=======
->>>>>>> 8a4a015c
     <Form
       name="basic"
       style={{ maxWidth: 400, marginLeft: 'auto', marginRight: 'auto', width: '100%', marginTop: 64 }}
@@ -56,18 +48,7 @@
         ? <Button size="large" type="primary" onClick={() => signIn('credentials', { username: 'admin', callbackUrl: '/' })} style={{ width: '100%' }}>
           Start using Lunar
         </Button>
-<<<<<<< HEAD
         : renderLoginButtons()}
-=======
-        : <div style={{ display: 'flex', flexDirection: 'column', gap: 16 }}>
-          <Button icon={<GoogleOutlined />} size="large" type="primary" htmlType="submit" style={{ width: '100%' }}>
-            Login with Google
-          </Button>
-          <Button icon={<GithubOutlined />} size="large" type="primary" onClick={handleGithubButtonClick} style={{ width: '100%' }}>
-            Login with Github
-          </Button>
-        </div>}
->>>>>>> 8a4a015c
     </Form>
   </div>
 }
