--- conflicted
+++ resolved
@@ -157,21 +157,13 @@
   ],
   "dependencies": [
     {
-<<<<<<< HEAD
-      "componentInputKey": "Instruction",
-=======
       "componentInputKey": "instruction",
->>>>>>> d7a56948
       "sourceLabel": "UPLOADCOMPONENT-0",
       "targetLabel": "REAPERCONTROLLER-2",
       "templateVariableKey": "Instruction.wav_file_1"
     },
     {
-<<<<<<< HEAD
-      "componentInputKey": "Instruction",
-=======
       "componentInputKey": "instruction",
->>>>>>> d7a56948
       "sourceLabel": "UPLOADCOMPONENT-1",
       "targetLabel": "REAPERCONTROLLER-2",
       "templateVariableKey": "Instruction.wav_file_2"
