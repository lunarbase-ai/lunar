--- conflicted
+++ resolved
@@ -253,51 +253,31 @@
       "templateVariableKey": null
     },
     {
-<<<<<<< HEAD
-      "componentInputKey": "Code",
-=======
       "componentInputKey": "code",
->>>>>>> d7a56948
       "sourceLabel": "COMPONENT2",
       "targetLabel": "COMPONENT3",
       "templateVariableKey": "Code.input_text"
     },
     {
-<<<<<<< HEAD
-      "componentInputKey": "Urls",
-=======
       "componentInputKey": "urls",
->>>>>>> d7a56948
       "sourceLabel": "COMPONENT3",
       "targetLabel": "COMPONENT4",
       "templateVariableKey": null
     },
     {
-<<<<<<< HEAD
-      "componentInputKey": "Input",
-=======
       "componentInputKey": "input",
->>>>>>> d7a56948
       "sourceLabel": "COMPONENT3",
       "targetLabel": "TEXTINPUT-0",
       "templateVariableKey": "Input.url"
     },
     {
-<<<<<<< HEAD
-      "componentInputKey": "Input",
-=======
       "componentInputKey": "input",
->>>>>>> d7a56948
       "sourceLabel": "COMPONENT4",
       "targetLabel": "PROPERTYGETTER-5",
       "templateVariableKey": null
     },
     {
-<<<<<<< HEAD
-      "componentInputKey": "Selected property",
-=======
       "componentInputKey": "selected_property",
->>>>>>> d7a56948
       "sourceLabel": "TEXTINPUT-0",
       "targetLabel": "PROPERTYGETTER-5",
       "templateVariableKey": null
