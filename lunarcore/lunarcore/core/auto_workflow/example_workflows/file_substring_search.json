--- conflicted
+++ resolved
@@ -134,11 +134,7 @@
       "templateVariableKey": null
     },
     {
-<<<<<<< HEAD
-      "componentInputKey": "Code",
-=======
       "componentInputKey": "code",
->>>>>>> d7a56948
       "sourceLabel": "COMPONENT2",
       "targetLabel": "COMPONENT3",
       "templateVariableKey": "Code.input_str"
