--- conflicted
+++ resolved
@@ -3,10 +3,6 @@
 # SPDX-FileContributor: Danilo Gusicuma <danilo.gusicuma@idiap.ch>
 #
 # SPDX-License-Identifier: LicenseRef-lunarbase
-<<<<<<< HEAD
-=======
-
->>>>>>> 8fce7573
 import os.path
 import uuid
 from pathlib import Path
@@ -46,11 +42,7 @@
 from lunarcore.core.controllers.demo_controller import DemoController
 from lunarcore.core.typings.chat import ChatRequestBody
 from lunarcore.errors import ComponentError
-<<<<<<< HEAD
-from lunarcore.core.typings.report import ReportSchema
-=======
 from lunarcore.core.controllers.report_controller import ReportSchema
->>>>>>> 8fce7573
 from lunarcore.core.data_models import (
     ComponentModel,
     WorkflowModel,
@@ -224,11 +216,6 @@
 #     pass
 
 
-<<<<<<< HEAD
-@router.post("/workflow/cancel")
-async def cancel_workflow_by_id(user_id: str, workflow_id: str):
-    pass
-=======
 @router.post("/workflow/{workflow_id}/cancel")
 async def cancel_workflow_by_id(user_id: str, workflow_id: str):
     try:
@@ -236,7 +223,6 @@
     except Exception as e:
         raise HTTPException(status_code=500, detail=str(e))
     return JSONResponse(status_code=status.HTTP_202_ACCEPTED, content="")
->>>>>>> 8fce7573
 
 
 @router.get("/component/list", response_model=List[ComponentModel])
