--- conflicted
+++ resolved
@@ -6,10 +6,7 @@
 
 import importlib
 import os
-<<<<<<< HEAD
-=======
 import sys
->>>>>>> 84950054
 from distutils.util import strtobool
 from typing import Any, Dict, Optional
 
